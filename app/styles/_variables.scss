// Variables
//
// This files contains CSS variables accessible to all selectors

:root {

  // Colors
  //
  // These are declared here to let us avoid duplicating color constants
  // in variables. It also makes it easier to read and understand what
  // color is being used. Note that these variables should _never_ be
  // used outside of this scope.
<<<<<<< HEAD
  $blue: #3d76c2;
  $orange: #c9510c;
=======
  $blue: #4ca6eb;
>>>>>>> d54f9053
  $yellow: #d0b44c;
  $red: #d0b44c;
  $green: #6cc644;
  $darkGray: #5f717f;
  $gray: #ccc;
  $lightGray: #f9f9f9;
  $white: #fff;

  --color-new: $green;
  --color-removed: $red;
  --color-modified: $yellow;

  --text-color: $darkGray;
  --text-secondary-color: #8A9499;
  --background-color: $white;


  --button-background: $blue;
  --button-hover-background: lighten($blue, 5%);
  --button-active-background: darken($blue, 5%);
  --button-text-color: $white;

  // Typography
  //
  // Font, line-height, and color for body text, headings, and more.
  --font-family-sans-serif: -apple-system, BlinkMacSystemFont, "Segoe UI", "Roboto", "Oxygen", "Ubuntu", "Cantarell", "Fira Sans", "Droid Sans", "Helvetica Neue", Arial, sans-serif;
  --font-family-monospace: Menlo, Monaco, Consolas, "Liberation Mono", "Courier New", monospace;

  /**
   * Font weight to use for semibold text
   */
  --font-weight-semibold: 600;

  /**
   * Font weight to use for light text
   */
  --font-weight-light: 300;

  // Pixel value used to responsively scale all typography. Applied to the `<html>` element.
  --font-size: 13px;
  --font-size-sm: 11px;
  --font-size-md: 16px;
  --font-size-xl: 32px;

  /**
   * Background color for custom scroll bars.
   * The color is applied to the thumb part of the scrollbar.
   *
   * Note: Only applies to win32 platforms
   */
  --scroll-bar-thumb-background-color: rgba(0, 0, 0, 0.2);

  /**
   * Background color for custom scroll bars in their active state.
   * The color is applied to the thumb part of the scrollbar.
   *
   * Note: Only applies to win32 platforms
   */
  --scroll-bar-thumb-background-color-active: rgba(0, 0, 0, 0.5);

  // Box
  //
  // We use the term 'box' here to refer to a very high-level generic
  // component that fits many use cases. A 'box' might be a list item
  // or an item in a tab control header. It's up to each implementation
  // to decide what states to support (active selection, selection, etc).

  --box-alt-background-color: $lightGray;

  /**
   * Border color for boxes.
   */
  --box-border-color: #DFDFDF;
  --box-border-accent-color: $blue;

  /**
   * Background color for selected boxes without keyboard focus
   */
  --box-selected-background-color: $lightGray;

  /**
   * Text color for when a user hovers over a boxe with a
   * pointing device. Should not be used by boxes that doesn't
   * implement a hover state since this will conflict with
   * selection and active selection
   */
  --box-hover-text-color: $darkGray;

  /**
   * Background color for when a user hovers over a boxe with a
   * pointing device. Should not be used by boxes that doesn't
   * implement a hover state since this will conflict with
   * selection and active selection
   */
  --box-hover-background-color: $darkGray;

  /**
   * Text color for selected boxes without keyboard focus
   */
  --box-selected-text-color: $darkGray;

  /**
   * Border color for selected boxes without keyboard focus
   */
  --box-selected-border-color: $darkGray;

  /**
   * Background color for selected boxes with active keyboard focus
   */
  --box-selected-active-background-color: $blue;

  /**
   * Text color for selected boxes with active keyboard focus
   */
  --box-selected-active-text-color: $lightGray;

  /**
   * Border color for selected boxes with active keyboard focus
   */
  --box-selected-active-border-color: $darkGray;

  /** The height of the title bar area on Win32 platforms */
  --win32-title-bar-height: 30px;

  /** The height of the title bar area on darwin platforms */
  --darwin-title-bar-height: 22px;

  --spacing: 10px;
  --spacing-double: calc(var(--spacing) * 2);
  --spacing-triple: calc(var(--spacing) * 3);
  --spacing-half: calc(var(--spacing) / 2);
  --spacing-third: calc(var(--spacing) / 3);

  --border-radius: 3px;
  --base-border: 1px solid var(--box-border-color);

  --shadow-color: rgba(0,0,0,0.07);
  --base-box-shadow: 0 1px 2px var(--shadow-color);

  --toolbar-height: 52px;

  --tab-bar-height: 35px;
  --tab-bar-active-color: $blue;
  --tab-bar-background-color: $white;

  /** Win32 has custom scrol bars, see _scroll.scss */
  --win32-scroll-bar-size: 10px;

  /**
   * The z-index for popups. Nothing should be higher, but other z-indexes can
   * be defined in terms of it.
   *
   * 10 seems arbitrary (because it is) but we have to go that high because
   * codemirror is all over the place with their z-indexes and uses at least
   * 0-6.
   */
  --popup-z-index: 10;
  --popup-overlay-z-index: calc(var(--popup-z-index) - 1);
  --foldout-z-index: calc(var(--popup-z-index) - 2);

  /** The highlight color used for focus rings and focus box shadows */
  --focus-color: $blue;

  /**
   * Diff view
   */

  --diff-font-color: #323232;

  --diff-border-color: #e5e5e5;
  --diff-line-number-color: #84929c;
  --diff-line-number-column-width: 50px;

  --diff-selected-background-color: #5A93E0;
  --diff-selected-border-color: #4f86d5;
  --diff-selected-text-color: var(--background-color);

  --diff-add-background-color: #EAFFEA;
  --diff-add-border-color: #b3e3b2;
  --diff-add-text-color: $gray;

  --diff-delete-background-color: #FFECEC;
  --diff-delete-border-color: #eaaead;
  --diff-delete-text-color: $gray;

  --diff-hunk-background-color: #f8f8ff;
  --diff-hunk-border-color: #e4e4fe;
  --diff-hunk-text-color: var(--diff-line-number-color);

  --diff-hover-background-color: #96b8ec;
  --diff-hover-border-color: #89a9dc;
  --diff-hover-text-color: var(--background-color);

  // Note that this duration *must* match the `UndoCommitAnimationTimeout`
  // specified in `changes/index.tsx`.
  --undo-animation-duration: 500ms;
}<|MERGE_RESOLUTION|>--- conflicted
+++ resolved
@@ -10,12 +10,7 @@
   // in variables. It also makes it easier to read and understand what
   // color is being used. Note that these variables should _never_ be
   // used outside of this scope.
-<<<<<<< HEAD
   $blue: #3d76c2;
-  $orange: #c9510c;
-=======
-  $blue: #4ca6eb;
->>>>>>> d54f9053
   $yellow: #d0b44c;
   $red: #d0b44c;
   $green: #6cc644;
