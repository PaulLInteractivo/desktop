--- conflicted
+++ resolved
@@ -82,13 +82,7 @@
   }
 
   &::backdrop {
-<<<<<<< HEAD
-    // fallback value until we can get variables to work, see
-    // https://bugs.chromium.org/p/chromium/issues/detail?id=594096
-    background: rgba(0, 0, 0, 0.4);
-=======
     background: var(--overlay-background-color);
->>>>>>> d911f6d7
     opacity: 1;
   }
 
