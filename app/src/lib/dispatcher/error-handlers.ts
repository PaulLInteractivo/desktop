--- conflicted
+++ resolved
@@ -22,28 +22,12 @@
   }
 }
 
-<<<<<<< HEAD
-/** An error which indicates that the application should be torn down */
-interface IUnhandledError extends Error {
-  readonly unhandled: boolean
-}
-
-/**
- * Cast the error to an error containing the unhandled flag if it has a code.
- * Otherwise return null.
- */
-function asUnhandledError(error: Error): IUnhandledError | null {
-  const e = error as any
-  if (e.unhandled) {
-    return e
-=======
 /**
  * Cast the error to an error with metadata if possible. Otherwise return null.
  */
 function asErrorWithMetadata(error: Error): ErrorWithMetadata | null {
   if (error instanceof ErrorWithMetadata) {
     return error
->>>>>>> b111bf5e
   } else {
     return null
   }
@@ -89,18 +73,22 @@
   }
 }
 
-<<<<<<< HEAD
-export function createUnhandledExceptionHandler(appStore: AppStore) {
-    return async (error: Error, dispatcher: Dispatcher) => {
-      const unhandledError = asUnhandledError(error)
-      if (unhandledError) {
-        await dispatcher.presentError(error)
-        return null
-      }
+export async function unhandledExceptionHandler(error: Error, dispatcher: Dispatcher) {
+  const e = asErrorWithMetadata(error)
+  if (!e) {
+    return error
+  }
 
-      return error
-    }
-=======
+  const metadata = e.metadata
+  // Ignore errors from background tasks. We might want more nuance here in the
+  // future, but this'll do for now.
+  if (metadata.unhandledError) {
+      await dispatcher.presentError(error)
+      return null
+  }
+   return error
+}
+
 /** Handle errors that happen as a result of a background task. */
 export async function backgroundTaskHandler(error: Error, dispatcher: Dispatcher): Promise<Error | null> {
   const e = asErrorWithMetadata(error)
@@ -116,5 +104,4 @@
   } else {
     return error
   }
->>>>>>> b111bf5e
 }