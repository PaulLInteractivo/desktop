--- conflicted
+++ resolved
@@ -28,11 +28,7 @@
 
   public render() {
     return (
-<<<<<<< HEAD
-      <div id='commit-summary-container'>
-=======
-      <div className='panel'>
->>>>>>> c439f9c1
+      <div className='panel' id='commit-summary-container'>
         {this.renderCommit()}
       </div>
     )
