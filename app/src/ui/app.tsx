import * as React from 'react'
import { ipcRenderer, shell } from 'electron'

import { RepositoriesList } from './repositories-list'
import { RepositoryView } from './repository'
import { WindowControls } from './window/window-controls'
import { Dispatcher, AppStore, CloningRepository } from '../lib/dispatcher'
import { Repository } from '../models/repository'
import { MenuEvent } from '../main-process/menu'
import { assertNever } from '../lib/fatal-error'
import { IAppState, RepositorySection, Popup, PopupType, FoldoutType, SelectionType } from '../lib/app-state'
import { RenameBranch } from './rename-branch'
import { DeleteBranch } from './delete-branch'
import { CloningRepositoryView } from './cloning-repository'
import { Toolbar, ToolbarDropdown, DropdownState, PushPullButton, BranchDropdown } from './toolbar'
import { Octicon, OcticonSymbol, iconForRepository } from './octicons'
import { showCertificateTrustDialog } from './main-process-proxy'
import { DiscardChanges } from './discard-changes'
import { updateStore, UpdateStatus } from './lib/update-store'
import { getDotComAPIEndpoint } from '../lib/api'
import { ILaunchStats } from '../lib/stats'
import { Welcome } from './welcome'
import { AppMenuBar } from './app-menu'
import { findItemByAccessKey, itemIsSelectable } from '../models/app-menu'
import { UpdateAvailable } from './updates'
import { Preferences } from './preferences'
import { Account } from '../models/account'
import { TipState } from '../models/tip'
import { shouldRenderApplicationMenu } from './lib/features'
import { Merge } from './merge-branch'
import { RepositorySettings } from './repository-settings'
import { AppError } from './app-error'
import { MissingRepository } from './missing-repository'
import { AddExistingRepository, CreateRepository, CloneRepository } from './add-repository'
import { CreateBranch } from './create-branch'
import { SignIn } from './sign-in'
import { InstallGit } from './install-git'
import { About } from './about'
import { getVersion, getName } from './lib/app-proxy'
import { Publish } from './publish-repository'
import { Acknowledgements } from './acknowledgements'
import { UntrustedCertificate } from './untrusted-certificate'
import { CSSTransitionGroup } from 'react-transition-group'
import { BlankSlateView } from './blank-slate'
<<<<<<< HEAD
import { ConfirmDialog } from '../ui/confirm-dialog'
=======
import { sendReady } from './main-process-proxy'
>>>>>>> 744ba220

/** The interval at which we should check for updates. */
const UpdateCheckInterval = 1000 * 60 * 60 * 4

const SendStatsInterval = 1000 * 60 * 60 * 4

interface IAppProps {
  readonly dispatcher: Dispatcher
  readonly appStore: AppStore
  readonly startTime: number
}

export const dialogTransitionEnterTimeout = 250
export const dialogTransitionLeaveTimeout = 100

/**
 * The time to delay (in ms) from when we've loaded the initial state to showing
 * the window. This is try to give Chromium enough time to flush our latest DOM
 * changes. See https://github.com/desktop/desktop/issues/1398.
 */
const ReadyDelay = 100

export class App extends React.Component<IAppProps, IAppState> {
  private loading = true

  /**
   * Used on non-macOS platforms to support the Alt key behavior for
   * the custom application menu. See the event handlers for window
   * keyup and keydown.
   */
  private lastKeyPressed: string | null = null

  /**
   * Gets a value indicating whether or not we're currently showing a
   * modal dialog such as the preferences, or an error dialog.
   */
  private get isShowingModal() {
    return this.state.currentPopup || this.state.errors.length
  }

  public constructor(props: IAppProps) {
    super(props)

    props.dispatcher.loadInitialState().then(() => {
      this.loading = false
      this.forceUpdate()

      requestIdleCallback(() => {
        const now = Date.now()
        sendReady(now - props.startTime)

        // Loading emoji is super important but maybe less important that
        // loading the app. So defer it until we have some breathing space.
        requestIdleCallback(() => {
          props.appStore.loadEmoji()
        })
      }, { timeout: ReadyDelay })
    })

    this.state = props.appStore.getState()
    props.appStore.onDidUpdate(state => {
      this.setState(state)
    })

    props.appStore.onDidError(error => {
      props.dispatcher.postError(error)
    })

    ipcRenderer.on('menu-event', (event: Electron.IpcRendererEvent, { name }: { name: MenuEvent }) => {
      this.onMenuEvent(name)
    })

    updateStore.onDidChange(state => {
      const status = state.status

      if (!(__RELEASE_ENV__ === 'development' || __RELEASE_ENV__ === 'test') && status === UpdateStatus.UpdateReady) {
        this.props.dispatcher.setUpdateBannerVisibility(true)
      }
    })

    updateStore.onError(error => {
      console.log(`Error checking for updates:`)
      console.error(error)

      this.props.dispatcher.postError(error)
    })

    setInterval(() => this.checkForUpdates(), UpdateCheckInterval)
    this.checkForUpdates()

    ipcRenderer.on('launch-timing-stats', async (event: Electron.IpcRendererEvent, { stats }: { stats: ILaunchStats }) => {
      console.info(`App ready time: ${stats.mainReadyTime}ms`)
      console.info(`Load time: ${stats.loadTime}ms`)
      console.info(`Renderer ready time: ${stats.rendererReadyTime}ms`)

      await this.props.dispatcher.recordLaunchStats(stats)
      this.props.dispatcher.reportStats()

      setInterval(() => this.props.dispatcher.reportStats(), SendStatsInterval)
    })

    ipcRenderer.on('certificate-error', (event: Electron.IpcRendererEvent, { certificate, error, url }: { certificate: Electron.Certificate, error: string, url: string }) => {
      this.props.dispatcher.showPopup({
        type: PopupType.UntrustedCertificate,
        certificate,
        url,
      })
    })
  }

  private onMenuEvent(name: MenuEvent): any {

    // Don't react to menu events when an error dialog is shown.
    if (this.state.errors.length) {
      return
    }

    switch (name) {
      case 'push': return this.push()
      case 'pull': return this.pull()
      case 'select-changes': return this.selectChanges()
      case 'select-history': return this.selectHistory()
      case 'add-local-repository': return this.showAddLocalRepo()
      case 'create-branch': return this.showCreateBranch()
      case 'show-branches': return this.showBranches()
      case 'remove-repository': return this.removeRepository()
      case 'create-repository': return this.showCreateRepository()
      case 'rename-branch': return this.renameBranch()
      case 'delete-branch': return this.deleteBranch()
      case 'show-preferences': return this.props.dispatcher.showPopup({ type: PopupType.Preferences })
      case 'choose-repository': return this.props.dispatcher.showFoldout({ type: FoldoutType.Repository })
      case 'open-working-directory': return this.openWorkingDirectory()
      case 'update-branch': return this.updateBranch()
      case 'merge-branch': return this.mergeBranch()
      case 'show-repository-settings' : return this.showRepositorySettings()
      case 'view-repository-on-github' : return this.viewRepositoryOnGitHub()
      case 'compare-branch': return this.compareBranch()
      case 'open-in-shell' : return this.openShell()
      case 'clone-repository': return this.showCloneRepo()
      case 'show-about': return this.showAbout()
    }

    return assertNever(name, `Unknown menu event name: ${name}`)
  }

  private checkForUpdates() {
    if (__RELEASE_ENV__ === 'development' || __RELEASE_ENV__ === 'test') { return }

    updateStore.checkForUpdates(this.getUsernameForUpdateCheck(), true)
  }

  private getUsernameForUpdateCheck() {
    const dotComAccount = this.getDotComAccount()
    return dotComAccount ? dotComAccount.login : ''
  }

  private getDotComAccount(): Account | null {
    const state = this.props.appStore.getState()
    const accounts = state.accounts
    const dotComAccount = accounts.find(a => a.endpoint === getDotComAPIEndpoint())
    return dotComAccount || null
  }

  private getEnterpriseAccount(): Account | null {
    const state = this.props.appStore.getState()
    const accounts = state.accounts
    const enterpriseAccount = accounts.find(a => a.endpoint !== getDotComAPIEndpoint())
    return enterpriseAccount || null
  }

  private updateBranch() {
    const state = this.state.selectedState
    if (!state || state.type !== SelectionType.Repository) { return }

    const defaultBranch = state.state.branchesState.defaultBranch
    if (!defaultBranch) { return }

    this.props.dispatcher.mergeBranch(state.repository, defaultBranch.name)
  }

  private mergeBranch() {
    const state = this.state.selectedState
    if (!state || state.type !== SelectionType.Repository) { return }

    this.props.dispatcher.showPopup({
      type: PopupType.MergeBranch,
      repository: state.repository,
    })
  }

  private compareBranch() {
    const htmlURL = this.getCurrentRepositoryGitHubURL()
    if (!htmlURL) { return }

    const state = this.state.selectedState
    if (!state || state.type !== SelectionType.Repository) { return }

    const branchTip = state.state.branchesState.tip
    if (branchTip.kind !== TipState.Valid || !branchTip.branch.upstreamWithoutRemote) { return }

    const compareURL = `${htmlURL}/compare/${branchTip.branch.upstreamWithoutRemote}`
    this.props.dispatcher.openInBrowser(compareURL)
  }

  private openWorkingDirectory() {
    const state = this.state.selectedState
    if (!state || state.type !== SelectionType.Repository) { return }

    shell.showItemInFolder(state.repository.path)
  }

  private renameBranch() {
    const state = this.state.selectedState
    if (!state || state.type !== SelectionType.Repository) { return }

    const tip = state.state.branchesState.tip
    if (tip.kind === TipState.Valid) {
      this.props.dispatcher.showPopup({
        type: PopupType.RenameBranch,
        repository: state.repository,
        branch: tip.branch,
      })
    }
  }

  private deleteBranch() {
    const state = this.state.selectedState
    if (!state || state.type !== SelectionType.Repository) { return }

    const tip = state.state.branchesState.tip

    if (tip.kind === TipState.Valid) {
      this.props.dispatcher.showPopup({
        type: PopupType.DeleteBranch,
        repository: state.repository,
        branch: tip.branch,
      })
    }
  }

  private showAddLocalRepo = () => {
    return this.props.dispatcher.showPopup({ type: PopupType.AddRepository })
  }

  private showCreateRepository = () => {
    this.props.dispatcher.showPopup({
      type: PopupType.CreateRepository,
    })
  }

  private showCloneRepo = () => {
    return this.props.dispatcher.showPopup({
      type: PopupType.CloneRepository,
      initialURL: null,
    })
  }

  private showBranches() {
    const state = this.state.selectedState
    if (!state || state.type !== SelectionType.Repository) { return }

    this.props.dispatcher.showFoldout({ type: FoldoutType.Branch })
  }

  private showAbout() {
    this.props.dispatcher.showPopup({ type: PopupType.About })
  }

  private selectChanges() {
    const state = this.state.selectedState
    if (!state || state.type !== SelectionType.Repository) { return }

    this.props.dispatcher.changeRepositorySection(state.repository, RepositorySection.Changes)
  }

  private selectHistory() {
    const state = this.state.selectedState
    if (!state || state.type !== SelectionType.Repository) { return }

    this.props.dispatcher.changeRepositorySection(state.repository, RepositorySection.History)
  }

  private push() {
    const state = this.state.selectedState
    if (!state || state.type !== SelectionType.Repository) { return }

    this.props.dispatcher.push(state.repository)
  }

  private async pull() {
    const state = this.state.selectedState
    if (!state || state.type !== SelectionType.Repository) { return }

    this.props.dispatcher.pull(state.repository)
  }

  public componentDidMount() {
    document.ondragover = document.ondrop = (e) => {
      e.preventDefault()
    }

    document.body.ondrop = (e) => {
      const files = e.dataTransfer.files
      this.handleDragAndDrop(files)
      e.preventDefault()
    }

    if (shouldRenderApplicationMenu()) {
      window.addEventListener('keydown', this.onWindowKeyDown)
      window.addEventListener('keyup', this.onWindowKeyUp)
    }
  }

  /**
   * On Windows pressing the Alt key and holding it down should
   * highlight the application menu.
   *
   * This method in conjunction with the onWindowKeyUp sets the
   * appMenuToolbarHighlight state when the Alt key (and only the
   * Alt key) is pressed.
   */
  private onWindowKeyDown = (event: KeyboardEvent) => {
    if (event.defaultPrevented) { return }

    if (this.isShowingModal) { return }

    if (shouldRenderApplicationMenu()) {
      if (event.key === 'Alt') {

        // Immediately close the menu if open and the user hits Alt. This is
        // a Windows convention.
        if (this.state.currentFoldout && this.state.currentFoldout.type === FoldoutType.AppMenu) {
          // Only close it the menu when the key is pressed if there's an open
          // menu. If there isn't we should close it when the key is released
          // instead and that's taken care of in the onWindowKeyUp function.
          if (this.state.appMenuState.length > 1) {
            this.props.dispatcher.setAppMenuState(menu => menu.withReset())
            this.props.dispatcher.closeFoldout(FoldoutType.AppMenu)
          }
        }

        this.props.dispatcher.setAccessKeyHighlightState(true)
      } else if (event.altKey && !event.ctrlKey && !event.metaKey) {
        if (this.state.appMenuState.length) {
          const candidates = this.state.appMenuState[0].items
          const menuItemForAccessKey = findItemByAccessKey(event.key, candidates)

          if (menuItemForAccessKey && itemIsSelectable(menuItemForAccessKey)) {
            if (menuItemForAccessKey.type === 'submenuItem') {
              this.props.dispatcher.setAppMenuState(menu => menu
                .withReset()
                .withSelectedItem(menuItemForAccessKey)
                .withOpenedMenu(menuItemForAccessKey, true))

              this.props.dispatcher.showFoldout({ type: FoldoutType.AppMenu, enableAccessKeyNavigation: true, openedWithAccessKey: true })
            } else {
              this.props.dispatcher.executeMenuItem(menuItemForAccessKey)
            }

            event.preventDefault()
          }
        }
      } else if (!event.altKey) {
        this.props.dispatcher.setAccessKeyHighlightState(false)
      }
    }

    this.lastKeyPressed = event.key
  }

  /**
   * Open the application menu foldout when the Alt key is pressed.
   *
   * See onWindowKeyDown for more information.
   */
  private onWindowKeyUp = (event: KeyboardEvent) => {
    if (event.defaultPrevented) { return }

    if (shouldRenderApplicationMenu()) {
      if (event.key === 'Alt') {
        this.props.dispatcher.setAccessKeyHighlightState(false)

        if (this.lastKeyPressed === 'Alt') {
          if (this.state.currentFoldout && this.state.currentFoldout.type === FoldoutType.AppMenu) {
            this.props.dispatcher.setAppMenuState(menu => menu.withReset())
            this.props.dispatcher.closeFoldout(FoldoutType.AppMenu)
          } else {
            this.props.dispatcher.showFoldout({
              type: FoldoutType.AppMenu,
              enableAccessKeyNavigation: true,
              openedWithAccessKey: false,
            })
          }
        }
      }
    }
  }

  private handleDragAndDrop(fileList: FileList) {
    const paths: string[] = []
    for (let i = 0; i < fileList.length; i++) {
      const path = fileList[i]
      paths.push(path.path)
    }

    this.addRepositories(paths)
  }

  private removeRepository() {
    const repository = this.getRepository()
    const askForConfirmation = this.props.appStore.getConfirmBeforeRemovingRepoSetting()

    if (!repository) {
      return
    }

    if (askForConfirmation) {
      this.props.dispatcher.showPopup({ type: PopupType.RemoveRepository, repository })
    } else {
      this.props.dispatcher.removeRepositories([ repository ])
    }
  }

  private onConfirmRepoRemoval = () => {
    const repository = this.getRepository()

    if (!repository) {
      return
    }

    this.props.dispatcher.removeRepositories([ repository ])
  }

  private getRepository(): Repository | CloningRepository | null {
    const state = this.state.selectedState
    if (!state) { return null}

    return state.repository
  }

  private async addRepositories(paths: ReadonlyArray<string>) {
    const repositories = await this.props.dispatcher.addRepositories(paths)
    if (repositories.length) {
      this.props.dispatcher.selectRepository(repositories[0])
    }
  }

  private showRepositorySettings() {
    const repository = this.getRepository()

    if (!repository || repository instanceof CloningRepository) {
      return
    }
    this.props.dispatcher.showPopup({ type: PopupType.RepositorySettings, repository })
  }

  private viewRepositoryOnGitHub() {
    const url = this.getCurrentRepositoryGitHubURL()

    if (url) {
      this.props.dispatcher.openInBrowser(url)
      return
    }
  }

  /** Returns the URL to the current repository if hosted on GitHub */
  private getCurrentRepositoryGitHubURL() {
    const repository = this.getRepository()

    if (!repository || repository instanceof CloningRepository || !repository.gitHubRepository) {
      return null
    }

    return repository.gitHubRepository.htmlURL
  }

  private openShell() {
    const repository = this.getRepository()

    if (!repository || repository instanceof CloningRepository) {
      return
    }

    const repoFilePath = repository.path

    this.props.dispatcher.openShell(repoFilePath)
  }

  /**
   * Conditionally renders a menu bar. The menu bar is currently only rendered
   * on Windows.
   */
  private renderAppMenuBar() {

    // We only render the app menu bar on Windows
    if (!__WIN32__) {
      return null
    }

    // Have we received an app menu from the main process yet?
    if (!this.state.appMenuState.length) {
      return null
    }

    // Don't render the menu bar during the welcome flow
    if (this.state.showWelcomeFlow) {
      return null
    }

    const currentFoldout = this.state.currentFoldout

    // AppMenuBar requires us to pass a strongly typed AppMenuFoldout state or
    // null if the AppMenu foldout is not currently active.
    const foldoutState = currentFoldout && currentFoldout.type === FoldoutType.AppMenu
      ? currentFoldout
      : null

    return (
      <AppMenuBar
        appMenu={this.state.appMenuState}
        dispatcher={this.props.dispatcher}
        highlightAppMenuAccessKeys={this.state.highlightAccessKeys}
        foldoutState={foldoutState}
        onLostFocus={this.onMenuBarLostFocus}
      />
    )
  }

  private onMenuBarLostFocus = () => {
    // Note: This event is emitted in an animation frame separate from
    // that of the AppStore. See onLostFocusWithin inside of the AppMenuBar
    // for more details. This means that it's possible that the current
    // app state in this component's state might be out of date so take
    // caution when considering app state in this method.
    this.props.dispatcher.closeFoldout(FoldoutType.AppMenu)
    this.props.dispatcher.setAppMenuState(menu => menu.withReset())
  }

  private renderTitlebar() {

    const inFullScreen = this.state.windowState === 'full-screen'

    const menuBarActive = this.state.currentFoldout &&
      this.state.currentFoldout.type === FoldoutType.AppMenu

    // When we're in full-screen mode on Windows we only need to render
    // the title bar when the menu bar is active. On other platforms we
    // never render the title bar while in full-screen mode.
    if (inFullScreen) {
      if (!__WIN32__ || !menuBarActive) {
        return null
      }
    }

    // No Windows controls when we're in full-screen mode.
    const winControls = __WIN32__ && !inFullScreen
      ? <WindowControls />
      : null

    // On Windows it's not possible to resize a frameless window if the
    // element that sits flush along the window edge has -webkit-app-region: drag.
    // The menu bar buttons all have no-drag but the area between menu buttons and
    // window controls need to disable dragging so we add a 3px tall element which
    // disables drag while still letting users drag the app by the titlebar below
    // those 3px.
    const topResizeHandle = __WIN32__
      ? <div className='resize-handle top' />
      : null

    // And a 3px wide element on the left hand side.
    const leftResizeHandle = __WIN32__
      ? <div className='resize-handle left' />
      : null

    const titleBarClass = this.state.titleBarStyle === 'light' ? 'light-title-bar' : ''

    const appIcon = __WIN32__ && !this.state.showWelcomeFlow
      ? <Octicon className='app-icon' symbol={OcticonSymbol.markGithub} />
      : null

    return (
      <div className={titleBarClass} id='desktop-app-title-bar'>
        {topResizeHandle}
        {leftResizeHandle}
        {appIcon}
        {this.renderAppMenuBar()}
        {winControls}
      </div>
    )
  }

  private onPopupDismissed = () => {
    this.props.dispatcher.closePopup()
  }

  private onSignInDialogDismissed = () => {
    this.props.dispatcher.resetSignInState()
    this.onPopupDismissed()
  }

  private onContinueWithUntrustedCertificate = (certificate: Electron.Certificate) => {
    this.props.dispatcher.closePopup()
    showCertificateTrustDialog(certificate, 'Could not securely connect to the server, because its certificate is not trusted. Attackers might be trying to steal your information.\n\nTo connect unsafely, which may put your data at risk, you can “Always trust” the certificate and try again.')
  }

  private onUpdateAvailableDismissed = () => {
    this.props.dispatcher.setUpdateBannerVisibility(false)
  }

  private currentPopupContent(): JSX.Element | null {
    // Hide any dialogs while we're displaying an error
    if (this.state.errors.length) { return null }

    const popup = this.state.currentPopup

    if (!popup) { return null }

    switch (popup.type) {
      case PopupType.RenameBranch:
        return <RenameBranch
                key='rename-branch'
                dispatcher={this.props.dispatcher}
                repository={popup.repository}
                branch={popup.branch}/>
      case PopupType.DeleteBranch:
        return <DeleteBranch
                key='delete-branch'
                dispatcher={this.props.dispatcher}
                repository={popup.repository}
                branch={popup.branch}
                onDismissed={this.onPopupDismissed}/>
      case PopupType.ConfirmDiscardChanges:
        return <DiscardChanges
                key='discard-changes'
                repository={popup.repository}
                dispatcher={this.props.dispatcher}
                files={popup.files}
                onDismissed={this.onPopupDismissed}/>
      case PopupType.Preferences:
        return <Preferences
                key='preferences'
                dispatcher={this.props.dispatcher}
                appStore={this.props.appStore}
                dotComAccount={this.getDotComAccount()}
                enterpriseAccount={this.getEnterpriseAccount()}
                onDismissed={this.onPopupDismissed}/>
      case PopupType.MergeBranch: {
        const repository = popup.repository
        const state = this.props.appStore.getRepositoryState(repository)

        const tip = state.branchesState.tip
        const currentBranch = tip.kind === TipState.Valid
          ? tip.branch
          : null

        return <Merge
                key='merge-branch'
                dispatcher={this.props.dispatcher}
                repository={repository}
                allBranches={state.branchesState.allBranches}
                defaultBranch={state.branchesState.defaultBranch}
                recentBranches={state.branchesState.recentBranches}
                currentBranch={currentBranch}
                onDismissed={this.onPopupDismissed}
              />
      }
      case PopupType.RepositorySettings: {
        const repository = popup.repository
        const state = this.props.appStore.getRepositoryState(repository)

        return <RepositorySettings
                key='repository-settings'
                remote={state.remote}
                dispatcher={this.props.dispatcher}
                repository={repository}
                onDismissed={this.onPopupDismissed}/>
      }
      case PopupType.SignIn:
        return <SignIn
                key='sign-in'
                signInState={this.state.signInState}
                dispatcher={this.props.dispatcher}
                onDismissed={this.onSignInDialogDismissed}/>
      case PopupType.AddRepository:
        return <AddExistingRepository
                key='add-existing-repository'
                onDismissed={this.onPopupDismissed}
                dispatcher={this.props.dispatcher} />
      case PopupType.CreateRepository:
        return (
          <CreateRepository
            key='create-repository'
            onDismissed={this.onPopupDismissed}
            dispatcher={this.props.dispatcher} />
        )
      case PopupType.CloneRepository:
        return <CloneRepository
                key='clone-repository'
                accounts={this.state.accounts}
                initialURL={popup.initialURL}
                onDismissed={this.onPopupDismissed}
                dispatcher={this.props.dispatcher} />
      case PopupType.CreateBranch: {
        const state = this.props.appStore.getRepositoryState(popup.repository)
        const branchesState = state.branchesState
        const repository = popup.repository

        if (branchesState.tip.kind === TipState.Unknown) {
          this.props.dispatcher.closePopup()
          return null
        }

        return <CreateBranch
                key='create-branch'
                tip={branchesState.tip}
                defaultBranch={branchesState.defaultBranch}
                allBranches={branchesState.allBranches}
                repository={repository}
                onDismissed={this.onPopupDismissed}
                dispatcher={this.props.dispatcher} />
      }
      case PopupType.InstallGit:
        return (
          <InstallGit
           key='install-git'
           onDismissed={this.onPopupDismissed}
           path={popup.path} />
        )
      case PopupType.About:
        return (
          <About
           key='about'
           onDismissed={this.onPopupDismissed}
           applicationName={getName()}
           applicationVersion={getVersion()}
           usernameForUpdateCheck={this.getUsernameForUpdateCheck()}
           onShowAcknowledgements={this.showAcknowledgements}
          />
        )
      case PopupType.PublishRepository:
        return (
          <Publish
            key='publish'
            dispatcher={this.props.dispatcher}
            repository={popup.repository}
            accounts={this.state.accounts}
            onDismissed={this.onPopupDismissed}
        />
      )
      case PopupType.UntrustedCertificate:
        return (
          <UntrustedCertificate
            key='untrusted-certificate'
            certificate={popup.certificate}
            url={popup.url}
            onDismissed={this.onPopupDismissed}
            onContinue={this.onContinueWithUntrustedCertificate}
          />
        )
      case PopupType.Acknowledgements:
        return (
          <Acknowledgements
            key='acknowledgements'
            onDismissed={this.onPopupDismissed}
          />
        )
      case PopupType.RemoveRepository:
        const showTheQuestion = this.props.appStore.getConfirmBeforeRemovingRepoSetting()

        if (!showTheQuestion) {
          return null
        }

        return (
          <ConfirmDialog
            dispatcher={this.props.dispatcher}
            onConfirmation={this.onConfirmRepoRemoval}
            title='Remove Repository'
            message='Are you sure you would like to remove this repository?'
          />
        )
      default:
        return assertNever(popup, `Unknown popup type: ${popup}`)
    }
  }

  private showAcknowledgements = () => {
    this.props.dispatcher.showPopup({ type: PopupType.Acknowledgements })
  }

  private renderPopup() {
    return (
      <CSSTransitionGroup
        transitionName='modal'
        component='div'
        transitionEnterTimeout={dialogTransitionEnterTimeout}
        transitionLeaveTimeout={dialogTransitionLeaveTimeout}
      >
        {this.currentPopupContent()}
      </CSSTransitionGroup>
    )
  }

  private clearError = (error: Error) => {
    this.props.dispatcher.clearError(error)
  }

  private renderAppError() {
    return (
      <AppError
        errors={this.state.errors}
        onClearError={this.clearError}
        onShowPopup={this.showPopup}
      />
    )
  }

  private showPopup = (popup: Popup) => {
    this.props.dispatcher.showPopup(popup)
  }

  private renderApp() {
    return (
      <div id='desktop-app-contents'>
        {this.renderToolbar()}
        {this.renderUpdateBanner()}
        {this.renderRepository()}
        {this.renderPopup()}
        {this.renderAppError()}
      </div>
    )
  }

  private renderRepositoryList = (): JSX.Element => {
    const selectedRepository = this.state.selectedState ? this.state.selectedState.repository : null
    return <RepositoriesList
      selectedRepository={selectedRepository}
      onSelectionChanged={this.onSelectionChanged}
      dispatcher={this.props.dispatcher}
      repositories={this.state.repositories}
    />
  }

  private onRepositoryDropdownStateChanged = (newState: DropdownState) => {
    newState === 'open'
      ? this.props.dispatcher.showFoldout({ type: FoldoutType.Repository })
      : this.props.dispatcher.closeFoldout(FoldoutType.Repository)
  }

  private renderRepositoryToolbarButton() {
    const selection = this.state.selectedState

    const repository = selection ? selection.repository : null

    let icon: OcticonSymbol
    let title: string
    if (repository) {
      icon = iconForRepository(repository)
      title = repository.name
    } else {
      icon = OcticonSymbol.repo
      title = 'Select a repository'
    }

    const isOpen = this.state.currentFoldout && this.state.currentFoldout.type === FoldoutType.Repository

    const currentState: DropdownState = isOpen ? 'open' : 'closed'

    const foldoutStyle: React.CSSProperties = {
      position: 'absolute',
      marginLeft: 0,
      minWidth: this.state.sidebarWidth,
      height: '100%',
      top: 0,
    }

    return <ToolbarDropdown
      icon={icon}
      title={title}
      description='Current repository'
      foldoutStyle={foldoutStyle}
      onDropdownStateChanged={this.onRepositoryDropdownStateChanged}
      dropdownContentRenderer={this.renderRepositoryList}
      dropdownState={currentState} />
  }

  private renderPushPullToolbarButton() {
    const selection = this.state.selectedState
    if (!selection || selection.type !== SelectionType.Repository) {
      return null
    }

    const state = selection.state
    const remoteName = state.remote ? state.remote.name : null
    const progress = state.pushPullFetchProgress

    return <PushPullButton
      dispatcher={this.props.dispatcher}
      repository={selection.repository}
      aheadBehind={state.aheadBehind}
      remoteName={remoteName}
      lastFetched={state.lastFetched}
      networkActionInProgress={state.isPushPullFetchInProgress}
      progress={progress}
    />
  }

  private showCreateBranch = () => {
    const selection = this.state.selectedState

    // NB: This should never happen but in the case someone
    // manages to delete the last repository while the drop down is
    // open we'll just bail here.
    if (!selection || selection.type !== SelectionType.Repository) {
      return
    }

    // We explicitly disable the menu item in this scenario so this
    // should never happen.
    if (selection.state.branchesState.tip.kind === TipState.Unknown) {
      return
    }

    const repository = selection.repository

    return this.props.dispatcher.showPopup({ type: PopupType.CreateBranch, repository })
  }

  private onBranchDropdownStateChanged = (newState: DropdownState) => {
    newState === 'open'
      ? this.props.dispatcher.showFoldout({ type: FoldoutType.Branch })
      : this.props.dispatcher.closeFoldout(FoldoutType.Branch)
  }

  private renderBranchToolbarButton(): JSX.Element | null {
    const selection = this.state.selectedState

    if (!selection || selection.type !== SelectionType.Repository) {
      return null
    }

    const currentFoldout = this.state.currentFoldout
    const isOpen = !!currentFoldout && currentFoldout.type === FoldoutType.Branch

    return (
      <BranchDropdown
        dispatcher={this.props.dispatcher}
        isOpen={isOpen}
        onDropDownStateChanged={this.onBranchDropdownStateChanged}
        repository={selection.repository}
        repositoryState={selection.state}
      />
    )
  }

  private renderUpdateBanner() {
    if (!this.state.isUpdateAvailableBannerVisible) {
      return null
    }

    const releaseNotesUri = 'https://desktop.github.com/release-notes/tng/'

    return (
      <UpdateAvailable
        releaseNotesLink={releaseNotesUri}
        onDismissed={this.onUpdateAvailableDismissed}/>
    )
  }

  private renderToolbar() {
    return (
      <Toolbar id='desktop-app-toolbar'>
        <div
          className='sidebar-section'
          style={{ width: this.state.sidebarWidth }}>
          {this.renderRepositoryToolbarButton()}
        </div>
        {this.renderBranchToolbarButton()}
        {this.renderPushPullToolbarButton()}
      </Toolbar>
    )
  }

  private renderRepository() {
    const state = this.state
    if (state.repositories.length < 1) {
      return <BlankSlateView
        onCreate={this.showCreateRepository}
        onClone={this.showCloneRepo}
        onAdd={this.showAddLocalRepo}
      />
    }

    const selectedState = state.selectedState
    if (!selectedState) {
      return <NoRepositorySelected/>
    }

    if (selectedState.type === SelectionType.Repository) {
      return (
        <RepositoryView repository={selectedState.repository}
                        state={selectedState.state}
                        dispatcher={this.props.dispatcher}
                        emoji={this.state.emoji}
                        sidebarWidth={this.state.sidebarWidth}
                        commitSummaryWidth={this.state.commitSummaryWidth}
                        issuesStore={this.props.appStore.issuesStore}
                        gitHubUserStore={this.props.appStore.gitHubUserStore}/>
      )
    } else if (selectedState.type === SelectionType.CloningRepository) {
      return <CloningRepositoryView repository={selectedState.repository}
                                    progress={selectedState.progress}/>
    } else if (selectedState.type === SelectionType.MissingRepository) {
      return <MissingRepository repository={selectedState.repository} dispatcher={this.props.dispatcher} accounts={this.state.accounts} />
    } else {
      return assertNever(selectedState, `Unknown state: ${selectedState}`)
    }
  }

  private renderWelcomeFlow() {
    return (
      <Welcome
        dispatcher={this.props.dispatcher}
        appStore={this.props.appStore}
        signInState={this.state.signInState}
      />
    )
  }

  public render() {
    if (this.loading) {
      return null
    }

    const className = this.state.appIsFocused
      ? 'focused'
      : 'blurred'

    return (
      <div id='desktop-app-chrome' className={className}>
        {this.renderTitlebar()}
        {this.state.showWelcomeFlow ? this.renderWelcomeFlow() : this.renderApp()}
      </div>
    )
  }

  private onSelectionChanged = (repository: Repository | CloningRepository) => {
    this.props.dispatcher.selectRepository(repository)
    this.props.dispatcher.closeFoldout(FoldoutType.Repository)
  }
}

function NoRepositorySelected() {
  return (
    <div className='panel blankslate'>
      No repository selected
    </div>
  )
}<|MERGE_RESOLUTION|>--- conflicted
+++ resolved
@@ -42,11 +42,8 @@
 import { UntrustedCertificate } from './untrusted-certificate'
 import { CSSTransitionGroup } from 'react-transition-group'
 import { BlankSlateView } from './blank-slate'
-<<<<<<< HEAD
 import { ConfirmDialog } from '../ui/confirm-dialog'
-=======
 import { sendReady } from './main-process-proxy'
->>>>>>> 744ba220
 
 /** The interval at which we should check for updates. */
 const UpdateCheckInterval = 1000 * 60 * 60 * 4
