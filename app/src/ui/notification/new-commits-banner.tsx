--- conflicted
+++ resolved
@@ -14,13 +14,10 @@
    * from the current branch
    */
   readonly baseBranch: Branch
-<<<<<<< HEAD
-=======
 
   /**
    * Callback used to dismiss the banner
    */
->>>>>>> 378035ad
   readonly onDismiss: () => void
 }
 
