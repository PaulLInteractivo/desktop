import { Commit } from './commit'
import { removeRemotePrefix } from '../lib/remove-remote-prefix'

// NOTE: The values here matter as they are used to sort
// local and remote branches, Local should come before Remote
export enum BranchType {
  Local = 0,
  Remote = 1,
}

<<<<<<< HEAD
/** The number of commits a revision range is ahead/behind. */
export interface IAheadBehind {
  readonly ahead: number
  readonly behind: number
}

/** The result of comparing two refs in a repository. */
export interface ICompareResult extends IAheadBehind {
  readonly commits: ReadonlyArray<Commit>
=======
/**
 * Check if a branch is eligible for beign fast forarded.
 *
 * Requirements:
 *   1. It's local.
 *   2. It's not the current branch.
 *   3. It has an upstream.
 *
 * @param branch The branch to validate
 * @param currentBranchName The current branch in the repository
 */
export function eligibleForFastForward(
  branch: Branch,
  currentBranchName: string | null
): boolean {
  return (
    branch.type === BranchType.Local &&
    branch.name !== currentBranchName &&
    branch.upstream != null
  )
>>>>>>> 2d333652
}

/** A branch as loaded from Git. */
export class Branch {
  /** The short name of the branch. E.g., `master`. */
  public readonly name: string

  /** The remote-prefixed upstream name. E.g., `origin/master`. */
  public readonly upstream: string | null

  /** The type of branch, e.g., local or remote. */
  public readonly type: BranchType

  /** The commit associated with this branch */
  public readonly tip: Commit

  public constructor(
    name: string,
    upstream: string | null,
    tip: Commit,
    type: BranchType
  ) {
    this.name = name
    this.upstream = upstream
    this.tip = tip
    this.type = type
  }

  /** The name of the upstream's remote. */
  public get remote(): string | null {
    const upstream = this.upstream
    if (!upstream) {
      return null
    }

    const pieces = upstream.match(/(.*?)\/.*/)
    if (!pieces || pieces.length < 2) {
      return null
    }

    return pieces[1]
  }

  /**
   * The name of the branch's upstream without the remote prefix.
   */
  public get upstreamWithoutRemote(): string | null {
    if (!this.upstream) {
      return null
    }

    return removeRemotePrefix(this.upstream)
  }

  /**
   * The name of the branch without the remote prefix. If the branch is a local
   * branch, this is the same as its `name`.
   */
  public get nameWithoutRemote(): string {
    if (this.type === BranchType.Local) {
      return this.name
    } else {
      const withoutRemote = removeRemotePrefix(this.name)
      return withoutRemote || this.name
    }
  }
}<|MERGE_RESOLUTION|>--- conflicted
+++ resolved
@@ -8,7 +8,7 @@
   Remote = 1,
 }
 
-<<<<<<< HEAD
+
 /** The number of commits a revision range is ahead/behind. */
 export interface IAheadBehind {
   readonly ahead: number
@@ -18,7 +18,8 @@
 /** The result of comparing two refs in a repository. */
 export interface ICompareResult extends IAheadBehind {
   readonly commits: ReadonlyArray<Commit>
-=======
+}
+
 /**
  * Check if a branch is eligible for beign fast forarded.
  *
@@ -39,7 +40,6 @@
     branch.name !== currentBranchName &&
     branch.upstream != null
   )
->>>>>>> 2d333652
 }
 
 /** A branch as loaded from Git. */
