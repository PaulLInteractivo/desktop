'use strict'

const common = require('./webpack.common')

const webpack = require('webpack')
const merge = require('webpack-merge')
const ExtractTextPlugin = require('extract-text-webpack-plugin')
const BabelPlugin = require('babel-webpack-plugin')

let branchName = ''
if (process.platform === 'darwin') {
  branchName = process.env.TRAVIS_BRANCH
} else if (process.platform === 'win32') {
  branchName = process.env.APPVEYOR_REPO_BRANCH
}

let environment = 'production'
if (branchName && branchName.length > 0) {
  const matches = branchName.match(/^__release-([a-zA-Z]+)-.*/)
  if (matches && matches.length === 2) {
    environment = matches[1]
  }
}

const config = {
  devtool: 'source-map',
  plugins: [
    new BabelPlugin({
      test: /\.js$/,
      sourceMaps: true,
      compact: true,
      minified: true,
      comments: false,
      presets: ['babili'],
    }),
  ],
}

const mainConfig = merge({}, common.main, config)
const sharedConfig = merge({}, common.shared, config)
const askPassConfig = merge({}, common.askPass, config)
const cliConfig = merge({}, common.cli, config)

const rendererConfig = merge({}, common.renderer, config, {
  module: {
    rules: [
      // This will cause the compiled CSS to be output to a
      // styles.css and a <link rel="stylesheet"> tag to be
      // appended to the index.html HEAD at compile time
      {
        test: /\.(scss|css)$/,
        use: ExtractTextPlugin.extract({
          fallback: 'style-loader',
          use: ['css-loader', 'sass-loader'],
        }),
      },
    ],
  },
  plugins: [
    // Necessary to be able to use ExtractTextPlugin as a loader.
    new ExtractTextPlugin('ui.css'),
  ],
})

const crashConfig = merge({}, common.crash, config, {
  module: {
    rules: [
      // This will cause the compiled CSS to be output to a
      // styles.css and a <link rel="stylesheet"> tag to be
      // appended to the index.html HEAD at compile time
      {
        test: /\.(scss|css)$/,
        use: ExtractTextPlugin.extract({
          fallback: 'style-loader',
          use: ['css-loader', 'sass-loader'],
        }),
      },
    ],
  },
  plugins: [
    // Necessary to be able to use ExtractTextPlugin as a loader.
    new ExtractTextPlugin('crash.css'),
  ],
})

<<<<<<< HEAD
module.exports = [ mainConfig, sharedConfig, rendererConfig, askPassConfig, crashConfig, cliConfig ]
=======
module.exports = [
  mainConfig,
  sharedConfig,
  rendererConfig,
  askPassConfig,
  crashConfig,
]
>>>>>>> 1c1e5d5a
<|MERGE_RESOLUTION|>--- conflicted
+++ resolved
@@ -83,14 +83,11 @@
   ],
 })
 
-<<<<<<< HEAD
-module.exports = [ mainConfig, sharedConfig, rendererConfig, askPassConfig, crashConfig, cliConfig ]
-=======
 module.exports = [
   mainConfig,
   sharedConfig,
   rendererConfig,
   askPassConfig,
   crashConfig,
-]
->>>>>>> 1c1e5d5a
+  cliConfig,
+]