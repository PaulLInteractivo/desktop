import * as FSE from 'fs-extra'
import * as path from 'path'
import { Repository } from '../../../src/models/repository'
import { setupEmptyRepository } from '../../helpers/repositories'
import { GitProcess } from 'dugite'
import {
  getDesktopStashEntries,
<<<<<<< HEAD
  createStashMessage,
  createStashEntry,
  getLastDesktopStashEntry,
=======
  createDesktopStashMessage,
  createDesktopStashEntry,
>>>>>>> 204aaf56
} from '../../../src/lib/git/stash'
import { getTipOrError } from '../../helpers/tip'

describe('git/stash', () => {
  describe('getDesktopStashEntries', () => {
    let repository: Repository
    let readme: string

    beforeEach(async () => {
      repository = await setupEmptyRepository()
      readme = path.join(repository.path, 'README.md')
      await FSE.writeFile(readme, '')
      await GitProcess.exec(['add', 'README.md'], repository.path)
      await GitProcess.exec(['commit', '-m', 'initial commit'], repository.path)
    })

    it('handles unborn repo by returning empty list', async () => {
      const repo = await setupEmptyRepository()
      let didFail = false
      readme = path.join(repo.path, 'README.md')
      await FSE.writeFile(readme, '')
      await stash(repo, 'master', null)

      try {
        await getDesktopStashEntries(repo)
      } catch (e) {
        didFail = true
      }

      expect(didFail).toBe(true)
    })

    it('returns all stash entries created by Desktop', async () => {
      await generateTestStashEntry(repository, 'master', false)
      await generateTestStashEntry(repository, 'master', false)
      await generateTestStashEntry(repository, 'master', true)

      const stashEntries = await getDesktopStashEntries(repository)

      expect(stashEntries).toHaveLength(1)
      expect(stashEntries[0].branchName).toBe('master')
    })
  })

  describe('createStashEntry', () => {
    let repository: Repository
    let readme: string

    beforeEach(async () => {
      repository = await setupEmptyRepository()
      readme = path.join(repository.path, 'README.md')
      await FSE.writeFile(readme, '')
      await GitProcess.exec(['add', 'README.md'], repository.path)
      await GitProcess.exec(['commit', '-m', 'initial commit'], repository.path)
    })

    it('creates a stash entry', async () => {
<<<<<<< HEAD
      await FSE.appendFile(readme, 'just testing stuff')
      const { sha } = await getTipOrError(repository)

      await createStashEntry(repository, 'master', sha)
=======
      await await FSE.appendFile(readme, 'just testing stuff')
      const tipSha = await getTipSha(repository)

      await createDesktopStashEntry(repository, 'master', tipSha)
>>>>>>> 204aaf56

      const result = await GitProcess.exec(['stash', 'list'], repository.path)
      const entries = result.stdout.trim().split('\n')
      expect(entries).toHaveLength(1)
    })
  })
<<<<<<< HEAD

  describe('getLastDesktopStashEntry', () => {
    let repository: Repository
    let readme: string

    beforeEach(async () => {
      repository = await setupEmptyRepository()
      readme = path.join(repository.path, 'README.md')
      await FSE.writeFile(readme, '')
      await GitProcess.exec(['add', 'README.md'], repository.path)
      await GitProcess.exec(['commit', '-m', 'initial commit'], repository.path)
    })

    it('returns null when no stash entries exist for branch', async () => {
      await generateTestStashEntry(repository, 'some-other-branch', true)

      const entry = await getLastDesktopStashEntry(repository, 'master')

      expect(entry).toBeNull()
    })

    it('returns last entry made for branch', async () => {
      const branchName = 'master'
      await generateTestStashEntry(repository, branchName, true)
      const lastEntry = await generateTestStashEntry(
        repository,
        branchName,
        true
      )

      const actual = await getLastDesktopStashEntry(repository, branchName)

      expect(actual!.stashSha).toBe(lastEntry)
    })
  })
})

async function stash(
  repository: Repository,
  branchName: string,
  message: string | null
): Promise<string> {
  const tip = await getTipOrError(repository)

  // Since we're identifying stash entries by their object ID
  // we need to capture it at the time of creation so that we
  // can assert against it.
  const result = await GitProcess.exec(['stash', 'create'], repository.path)
  const objectId = result.stdout.trim()
  await GitProcess.exec(
    [
      'stash',
      'store',
      '-m',
      message || createStashMessage(branchName, tip.sha),
      objectId,
=======
})

async function getTipSha(repository: Repository) {
  const result = await GitProcess.exec(['rev-parse', 'HEAD'], repository.path)
  return result.stdout.trim()
}

async function stash(repository: Repository, message?: string) {
  const tipSha = await getTipSha(repository)
  await GitProcess.exec(
    [
      'stash',
      'push',
      '-m',
      message || createDesktopStashMessage('master', tipSha),
>>>>>>> 204aaf56
    ],
    repository.path
  )

  return objectId
}

async function generateTestStashEntry(
  repository: Repository,
  branchName: string,
  createdByDesktop: boolean
): Promise<string> {
  const message = createdByDesktop ? null : 'Should get filtered'
  const readme = path.join(repository.path, 'README.md')
  await FSE.appendFile(readme, '1')
  const objectId = await stash(repository, branchName, message)

  return objectId
}<|MERGE_RESOLUTION|>--- conflicted
+++ resolved
@@ -5,14 +5,9 @@
 import { GitProcess } from 'dugite'
 import {
   getDesktopStashEntries,
-<<<<<<< HEAD
-  createStashMessage,
-  createStashEntry,
-  getLastDesktopStashEntry,
-=======
   createDesktopStashMessage,
   createDesktopStashEntry,
->>>>>>> 204aaf56
+  getLastDesktopStashEntry,
 } from '../../../src/lib/git/stash'
 import { getTipOrError } from '../../helpers/tip'
 
@@ -70,24 +65,16 @@
     })
 
     it('creates a stash entry', async () => {
-<<<<<<< HEAD
       await FSE.appendFile(readme, 'just testing stuff')
       const { sha } = await getTipOrError(repository)
 
-      await createStashEntry(repository, 'master', sha)
-=======
-      await await FSE.appendFile(readme, 'just testing stuff')
-      const tipSha = await getTipSha(repository)
-
-      await createDesktopStashEntry(repository, 'master', tipSha)
->>>>>>> 204aaf56
+      await createDesktopStashEntry(repository, 'master', sha)
 
       const result = await GitProcess.exec(['stash', 'list'], repository.path)
       const entries = result.stdout.trim().split('\n')
       expect(entries).toHaveLength(1)
     })
   })
-<<<<<<< HEAD
 
   describe('getLastDesktopStashEntry', () => {
     let repository: Repository
@@ -142,25 +129,8 @@
       'stash',
       'store',
       '-m',
-      message || createStashMessage(branchName, tip.sha),
+      message || createDesktopStashMessage(branchName, tip.sha),
       objectId,
-=======
-})
-
-async function getTipSha(repository: Repository) {
-  const result = await GitProcess.exec(['rev-parse', 'HEAD'], repository.path)
-  return result.stdout.trim()
-}
-
-async function stash(repository: Repository, message?: string) {
-  const tipSha = await getTipSha(repository)
-  await GitProcess.exec(
-    [
-      'stash',
-      'push',
-      '-m',
-      message || createDesktopStashMessage('master', tipSha),
->>>>>>> 204aaf56
     ],
     repository.path
   )
