import tokenStore from './token-store'
import UsersStore from './users-store'
import {requestToken, askUserToAuth} from './auth'
import User from '../models/user'
import Database from './database'
import RepositoriesStore from './repositories-store'
import Repository, {IRepository} from '../models/repository'
import {register, broadcastUpdate as broadcastUpdate_} from './communication'
<<<<<<< HEAD
import {IURLAction, IAddRepositoriesAction, IRefreshRepositoryAction} from '../lib/dispatcher'
import API, {getDotComAPIEndpoint, getUserForEndpoint} from '../lib/api'
=======
import {URLAction, AddRepositoriesAction, UpdateGitHubRepositoryAction} from '../lib/dispatcher'
import {getDotComAPIEndpoint} from '../lib/api'
>>>>>>> d7150707

const Octokat = require('octokat')

const usersStore = new UsersStore(localStorage, tokenStore)
usersStore.loadFromStore()

const database = new Database('Database')
const repositoriesStore = new RepositoriesStore(database)

const broadcastUpdate = () => broadcastUpdate_(usersStore, repositoriesStore)

register('console.log', ({args}: {args: any[]}) => {
  console.log(args[0], ...args.slice(1))
  return Promise.resolve()
})

register('console.error', ({args}: {args: any[]}) => {
  console.error(args[0], ...args.slice(1))
  return Promise.resolve()
})

register('ping', () => {
  return Promise.resolve('pong')
})

register('get-users', () => {
  return Promise.resolve(usersStore.getUsers())
})

register('add-repositories', async ({repositories}: IAddRepositoriesAction) => {
  const inflatedRepositories = repositories.map(r => Repository.fromJSON(r as IRepository))
  const addedRepos: Repository[] = []
  for (const repo of inflatedRepositories) {
    const addedRepo = await repositoriesStore.addRepository(repo)
    addedRepos.push(addedRepo)
  }

  broadcastUpdate()
  return addedRepos
})

register('get-repositories', () => {
  return repositoriesStore.getRepositories()
})

<<<<<<< HEAD
register('url-action', async ({action}: IURLAction) => {
  if (isOAuthAction(action)) {
=======
register('url-action', async ({action}: URLAction) => {
  if (action.name === 'oauth') {
>>>>>>> d7150707
    try {
      const token = await requestToken(action.args.code)
      const octo = new Octokat({token})
      const user = await octo.user.fetch()
      usersStore.addUser(new User(user.login, getDotComAPIEndpoint(), token))
    } catch (e) {
      console.error(`Error adding user: ${e}`)
    }
    broadcastUpdate()
  }
})

register('request-oauth', () => {
  askUserToAuth(getDotComAPIEndpoint())
  return Promise.resolve()
})

<<<<<<< HEAD
register('refresh-repository', ({repository}: IRefreshRepositoryAction) => {
=======
register('update-github-repository', async ({repository}: UpdateGitHubRepositoryAction) => {
>>>>>>> d7150707
  const inflatedRepository = Repository.fromJSON(repository as IRepository)
  await repositoriesStore.updateGitHubRepository(inflatedRepository)
  broadcastUpdate()
})<|MERGE_RESOLUTION|>--- conflicted
+++ resolved
@@ -6,13 +6,8 @@
 import RepositoriesStore from './repositories-store'
 import Repository, {IRepository} from '../models/repository'
 import {register, broadcastUpdate as broadcastUpdate_} from './communication'
-<<<<<<< HEAD
-import {IURLAction, IAddRepositoriesAction, IRefreshRepositoryAction} from '../lib/dispatcher'
-import API, {getDotComAPIEndpoint, getUserForEndpoint} from '../lib/api'
-=======
-import {URLAction, AddRepositoriesAction, UpdateGitHubRepositoryAction} from '../lib/dispatcher'
+import {IURLAction, IAddRepositoriesAction, IUpdateGitHubRepositoryAction} from '../lib/dispatcher'
 import {getDotComAPIEndpoint} from '../lib/api'
->>>>>>> d7150707
 
 const Octokat = require('octokat')
 
@@ -58,13 +53,8 @@
   return repositoriesStore.getRepositories()
 })
 
-<<<<<<< HEAD
 register('url-action', async ({action}: IURLAction) => {
-  if (isOAuthAction(action)) {
-=======
-register('url-action', async ({action}: URLAction) => {
   if (action.name === 'oauth') {
->>>>>>> d7150707
     try {
       const token = await requestToken(action.args.code)
       const octo = new Octokat({token})
@@ -82,11 +72,7 @@
   return Promise.resolve()
 })
 
-<<<<<<< HEAD
-register('refresh-repository', ({repository}: IRefreshRepositoryAction) => {
-=======
-register('update-github-repository', async ({repository}: UpdateGitHubRepositoryAction) => {
->>>>>>> d7150707
+register('update-github-repository', async ({repository}: IUpdateGitHubRepositoryAction) => {
   const inflatedRepository = Repository.fromJSON(repository as IRepository)
   await repositoriesStore.updateGitHubRepository(inflatedRepository)
   broadcastUpdate()
