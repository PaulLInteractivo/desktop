--- conflicted
+++ resolved
@@ -1,12 +1,6 @@
 # Releasing Updates
 
-<<<<<<< HEAD
 0. Add the release notes for this version in [`changelog.json`](../changelog.json) through a PR.
 0. Bump `version` in [`app/package.json`](../app/package.json).
 0. Push the version bump.
-0. Run `.release desktop/YOUR_BRANCH to {prod|testing|beta}`.
-=======
-1. Bump `version` in [`app/package.json`](../app/package.json).
-2. Push the version bump.
-3. Run `.release desktop/YOUR_BRANCH to {production|test}`.
->>>>>>> 789e4fd6
+0. Run `.release desktop/YOUR_BRANCH to {production|test}`.