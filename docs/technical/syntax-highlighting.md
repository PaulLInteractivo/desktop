# Syntax Highlighted Diffs

We introduced syntax highlighted diffs in [#3101](https://github.com/desktop/desktop/pull/3101).

<img width="578" alt="A screenshot of GitHub Desktop showing a diff with syntax highlighting" src="https://user-images.githubusercontent.com/634063/31934229-d2ffdac8-b8ab-11e7-84e7-1bb2c0e1a0ec.png">

## Supported languages

We currently support syntax highlighting for the following languages.

<<<<<<< HEAD
JavaScript, JSON, TypeScript, Coffeescript, HTML, CSS, SCSS, LESS, VUE, Markdown, Yaml, XML, Objective-C, Scala, C#, Java, C, C++, Kotlin, Ocaml, F#, sh/bash, Swift, SQL, CYPHER, Go, Perl, PHP, Python, Ruby, Clojure, Rust, Elixir, Haxe, R, JavaServer Pages, Docker
=======
JavaScript, JSON, TypeScript, Coffeescript, HTML, CSS, SCSS, LESS, VUE, Markdown, Yaml, XML, Objective-C, Scala, C#, Java, C, C++, Kotlin, Ocaml, F#, sh/bash, Swift, SQL, CYPHER, Go, Perl, PHP, Python, Ruby, Clojure, Rust, Elixir, Haxe, R, JavaServer Pages, PowerShell
>>>>>>> d48ac8a0

This list was never meant to be exhaustive, we expect to add more languages going forward but this seemed like a good first step.

Note, however that this list is likely to grow stale so I'd recommend checking [the code](https://github.com/desktop/desktop/blob/master/app/src/highlighter/index.ts) directly.

### I want to add my favorite language

Cool! As long as it's a language that [CodeMirror supports out of the box](https://codemirror.net/mode/index.html) or it has a module that extends CodeMirror ([`codemirror-mode-elixir`](https://github.com/optick/codemirror-mode-elixir) is an example of this) we should be able to make it work. Open an issue and we'll take it from there.

If you want to create a PR and add highlighter support for your favourite programming language don't forget to:
1. Submit a PR with a sample file for the language to [desktop/highlighter-tests](https://github.com/desktop/highlighter-tests).
2. Add the language that the highlighter going to support to the `Supported Languages` list above.

## Why do the diffs on GitHub.com and Desktop look different

GitHub.com uses TextMate/Atom grammars whereas GitHub Desktop currently uses the [built-in](https://codemirror.net/mode/index.html) modes in CodeMirror. There's some significant differences both in granularity and in tokenization between these two. CodeMirror was a good way for us to get started but depending on how it plays out we might consider looking into other grammars.

## The Problem

Syntax highlighting is a well-understood problem with tons of options. Atom uses TextMate grammars to do theirs but since we're already using CodeMirror I took a stab at implementing ours using that.

Syntax highlighted diffs have been a much appreciated feature of GitHub.com for a long time now and one that I have missed in GitHub Desktop for a long time. Highlighting in diffs presents some added complexity over that of highlighting in a normal source file though. Pretty much all languages are contextual, in that what happened on some line "higher up" affects what's going on further down. As such you can't just pull out a line from a diff and expect it to be highlighted properly. Here's a good example

<img width="658" alt="A screenshot of GitHub Desktop showing a diff with a multi-line comment which is missing the opening statement" src="https://user-images.githubusercontent.com/634063/31782735-34dfe412-b4fc-11e7-8d79-46a949417ed2.png">

Had we just tried to highlight individual lines here we wouldn't have been able to infer that the first line was part of a multi-line comment.

Instead, we have to take the contents of the file before the change, and the contents of it after and run highlighting on both versions. Once that's done we can stitch these together to form one syntax highlighted diff.


## The Approach

When we are about to perform highlighting on a diff we start out by scanning through the diff to figure out which lines we need from which file. Context lines can be pulled from either version while added/removed lines obviously need to come from a particular version. If we find that a file consists entirely of additions or entirely of deletions we can optimize further by adding a preference for one of the versions and thus getting away with loading just one file.

Once we've got that settled we load the first 256kb from both versions (256kb picked arbitrarily because I figured it should cover the majority of source files while adding a very manageable memory overhead for the feature). We then pass this content, along with which lines we want to get tokens for to one or two web workers which then run the modes. CodeMirror modes are synchronous but running them in a web worker means we can get on with other things while we're tokenizing up to half a megabyte of content in up to two different threads (threads in javascript, what have we come to). It also means that we have a real nice containment of the highlighting process and that we can terminate it should it for some reason end up taking a very long time to complete.

When we get the results from the workers we apply our own custom CodeMirror mode which takes the tokens from the language modes and applies them inside of our diff. That means that there's a small window in between when users see the diff and when highlighting gets applied. In my testing it's barely noticeable and it means we can deliver what really matters (the diff) as quickly as we've done before.<|MERGE_RESOLUTION|>--- conflicted
+++ resolved
@@ -8,11 +8,7 @@
 
 We currently support syntax highlighting for the following languages.
 
-<<<<<<< HEAD
-JavaScript, JSON, TypeScript, Coffeescript, HTML, CSS, SCSS, LESS, VUE, Markdown, Yaml, XML, Objective-C, Scala, C#, Java, C, C++, Kotlin, Ocaml, F#, sh/bash, Swift, SQL, CYPHER, Go, Perl, PHP, Python, Ruby, Clojure, Rust, Elixir, Haxe, R, JavaServer Pages, Docker
-=======
-JavaScript, JSON, TypeScript, Coffeescript, HTML, CSS, SCSS, LESS, VUE, Markdown, Yaml, XML, Objective-C, Scala, C#, Java, C, C++, Kotlin, Ocaml, F#, sh/bash, Swift, SQL, CYPHER, Go, Perl, PHP, Python, Ruby, Clojure, Rust, Elixir, Haxe, R, JavaServer Pages, PowerShell
->>>>>>> d48ac8a0
+JavaScript, JSON, TypeScript, Coffeescript, HTML, CSS, SCSS, LESS, VUE, Markdown, Yaml, XML, Objective-C, Scala, C#, Java, C, C++, Kotlin, Ocaml, F#, sh/bash, Swift, SQL, CYPHER, Go, Perl, PHP, Python, Ruby, Clojure, Rust, Elixir, Haxe, R, JavaServer Pages, PowerShell, Docker
 
 This list was never meant to be exhaustive, we expect to add more languages going forward but this seemed like a good first step.
 
