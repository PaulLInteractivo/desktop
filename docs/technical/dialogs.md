--- conflicted
+++ resolved
@@ -25,17 +25,10 @@
 ## Errors
 
 Dialogs should, when practical, render errors caused by its actions inline as
-<<<<<<< HEAD
 opposed to opening an error dialog. An example of this is the Preferences
-dialog. If the dialog fails to write to the .gitignore or git config files as
+dialog. If the dialog fails to write to the `.gitignore` or git config files as
 part of persisting changes it renders a short error message inline in the dialog
 using the `DialogError` component.
-=======
-opposed to opening an error dialog. An example of this is the Preferences dialog.
-If the dialog fails to write to the `.gitignore` or git config files as part of
-persisting changes it renders a short error message inline in the dialog using
-the `DialogError` component.
->>>>>>> 66844136
 
 The `DialogError` component, if used, must be the first child element of the
 Dialog itself.
@@ -56,42 +49,22 @@
 </Dialog>
 ```
 
-<<<<<<< HEAD
-The content inside of the DialogError should be primarily text based. Avoid
+The content inside of the `DialogError` should be primarily text based. Avoid
 using the term 'Error' inside the text as that should be evident already based
 on the styling of the `DialogError` component.
-=======
-The content inside of the `DialogError` should be primarily text based. Avoid using
-the term 'Error' inside the text as that should be evident already based on the
-styling of the `DialogError` component.
->>>>>>> 66844136
 
 ## Best practices
 
 ### DO: Let children render the `DialogContent` component
 
-<<<<<<< HEAD
-If you're using a one-child-per-tab approach you should render the DialogContent
-as the top-level element in those children instead of wrapping children inside
-the DialogContent element. This avoid needless nesting and lets us leverage
+If you're using a one-child-per-tab approach you should render the `DialogContent`
+the `DialogContent` element. This avoid needless nesting and lets us leverage
 generic dialog/form/row styles in a more straightforward way.
 
 #### Example (good)
 
-```html
-<!-- SomeComponent.tsx -->
-=======
-If you're using a one-child-per-tab approach you should render the `DialogContent`
-as the top-level element in those children instead of wrapping children inside the
-`DialogContent` element. This avoid needless nesting and lets us leverage generic
-dialog/form/row styles in a more straightforward way.
-
-#### Example (good)
-
-
 ```jsx
 // SomeComponent.tsx
->>>>>>> 66844136
 <Dialog title='Title'>
   <TabBar>...</TabBar>
   {this.renderActiveTab()}
@@ -111,14 +84,8 @@
 
 #### Example (bad)
 
-<<<<<<< HEAD
-```html
-<!-- SomeComponent.tsx -->
-=======
-
 ```jsx
 // SomeComponent.tsx
->>>>>>> 66844136
 <Dialog title='Title'>
   <TabBar>...</TabBar>
   <DialogContent>
